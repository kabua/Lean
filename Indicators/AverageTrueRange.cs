﻿/*
 * QUANTCONNECT.COM - Democratizing Finance, Empowering Individuals.
 * Lean Algorithmic Trading Engine v2.0. Copyright 2014 QuantConnect Corporation.
 *
 * Licensed under the Apache License, Version 2.0 (the "License");
 * you may not use this file except in compliance with the License.
 * You may obtain a copy of the License at http://www.apache.org/licenses/LICENSE-2.0
 *
 * Unless required by applicable law or agreed to in writing, software
 * distributed under the License is distributed on an "AS IS" BASIS,
 * WITHOUT WARRANTIES OR CONDITIONS OF ANY KIND, either express or implied.
 * See the License for the specific language governing permissions and
 * limitations under the License.
*/

using System;
using QuantConnect.Data.Market;

namespace QuantConnect.Indicators
{
    /// <summary>
    /// The AverageTrueRange indicator is a measure of volatility introduced by Welles Wilder in his
<<<<<<< HEAD
    /// book: New Concepts in Technical Trading Systems.  This indicator computes the TrueRange and then
    /// smooths the TrueRange over a given period.
    /// 
=======
    /// book: New Concepts in Technical Trading Systems. This indicator computes the TrueRange and then
    /// smoothes the TrueRange over a given period.
    ///
>>>>>>> 6beeaa30
    /// TrueRange is defined as the maximum of the following:
    ///   High - Low
    ///   ABS(High - PreviousClose)
    ///   ABS(Low - PreviousClose)
    /// </summary>
    public class AverageTrueRange : BarIndicator, IIndicatorWarmUpPeriodProvider
    {
        private IBaseDataBar _previous;

        /// <summary>This indicator is used to smooth the TrueRange computation</summary>
        /// <remarks>This is not exposed publicly since it is the same value as this indicator, meaning
        /// that this '_smoother' computers the ATR directly, so exposing it publicly would be duplication</remarks>
        private readonly IndicatorBase<IndicatorDataPoint> _smoother;

        /// <summary>
        /// Gets the true range which is the more volatile calculation to be smoothed by this indicator
        /// </summary>
        public IndicatorBase<IBaseDataBar> TrueRange { get; }

        /// <summary>
        /// Gets a flag indicating when this indicator is ready and fully initialized
        /// </summary>
        public override bool IsReady => _smoother.IsReady;

        /// <summary>
        /// Required period, in data points, for the indicator to be ready and fully initialized.
        /// </summary>
        public int WarmUpPeriod { get; }

        /// <summary>
        /// Creates a new AverageTrueRange indicator using the specified period and moving average type
        /// </summary>
        /// <param name="name">The name of this indicator</param>
        /// <param name="period">The smoothing period used to smooth the true range values</param>
        /// <param name="movingAverageType">The type of smoothing used to smooth the true range values</param>
        public AverageTrueRange(string name, int period, MovingAverageType movingAverageType = MovingAverageType.Wilders)
            : base(name)
        {
            WarmUpPeriod = period;

            _smoother = movingAverageType.AsIndicator($"{name}_{movingAverageType}", period);

            TrueRange = new FunctionalIndicator<IBaseDataBar>(name + "_TrueRange", currentBar =>
            {
                // in our ComputeNextValue function we'll just call the ComputeTrueRange
                var nextValue = ComputeTrueRange(_previous, currentBar);
                _previous = currentBar;
                return nextValue;
            }   // in our IsReady function we just need at least one sample
            , trueRangeIndicator => trueRangeIndicator.Samples >= 1
            );
        }

        /// <summary>
        /// Creates a new AverageTrueRange indicator using the specified period and moving average type
        /// </summary>
        /// <param name="period">The smoothing period used to smooth the true range values</param>
        /// <param name="movingAverageType">The type of smoothing used to smooth the true range values</param>
        public AverageTrueRange(int period, MovingAverageType movingAverageType = MovingAverageType.Wilders)
            : this($"ATR({period})", period, movingAverageType)
        {
        }

        /// <summary>
        /// Computes the TrueRange from the current and previous trade bars
        ///
        /// TrueRange is defined as the maximum of the following:
        ///   High - Low
        ///   ABS(High - PreviousClose)
        ///   ABS(Low - PreviousClose)
        /// </summary>
        /// <param name="previous">The previous trade bar</param>
        /// <param name="current">The current trade bar</param>
        /// <returns>The true range</returns>
        public static decimal ComputeTrueRange(IBaseDataBar previous, IBaseDataBar current)
        {
            var range1 = current.High - current.Low;
            if (previous == null)
            {
                return range1;
            }

            var range2 = Math.Abs(current.High - previous.Close);
            var range3 = Math.Abs(current.Low - previous.Close);

            return Math.Max(range1, Math.Max(range2, range3));
        }

        /// <summary>
        /// Computes the next value of this indicator from the given state
        /// </summary>
        /// <param name="input">The input given to the indicator</param>
        /// <returns>A new value for this indicator</returns>
        protected override decimal ComputeNextValue(IBaseDataBar input)
        {
            // compute the true range and then send it to our smoother
            TrueRange.Update(input);
            _smoother.Update(input.Time, TrueRange);

            return _smoother.Current.Value;
        }

        /// <summary>
        /// Resets this indicator to its initial state
        /// </summary>
        public override void Reset()
        {
            _previous = null;
            _smoother.Reset();
            TrueRange.Reset();
            base.Reset();
        }
    }
}<|MERGE_RESOLUTION|>--- conflicted
+++ resolved
@@ -20,15 +20,9 @@
 {
     /// <summary>
     /// The AverageTrueRange indicator is a measure of volatility introduced by Welles Wilder in his
-<<<<<<< HEAD
-    /// book: New Concepts in Technical Trading Systems.  This indicator computes the TrueRange and then
-    /// smooths the TrueRange over a given period.
-    /// 
-=======
     /// book: New Concepts in Technical Trading Systems. This indicator computes the TrueRange and then
     /// smoothes the TrueRange over a given period.
     ///
->>>>>>> 6beeaa30
     /// TrueRange is defined as the maximum of the following:
     ///   High - Low
     ///   ABS(High - PreviousClose)
