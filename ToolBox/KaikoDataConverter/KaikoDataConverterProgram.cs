--- conflicted
+++ resolved
@@ -48,49 +48,7 @@
                 throw new ArgumentException($"Source folder {folderPath.FullName} not found");
             }
 
-<<<<<<< HEAD
-            return new List<TickAggregator>
-            {
-                new TradeTickAggregator(Resolution.Second),
-                new TradeTickAggregator(Resolution.Minute),
-                new TradeTickAggregator(Resolution.Hour),
-                new TradeTickAggregator(Resolution.Daily),
-            };
-        }
-
-        /// <summary>
-        /// Use the lean data writer to write the ticks for a specific resolution
-        /// </summary>
-        /// <param name="symbol">The symbol these ticks represent</param>
-        /// <param name="resolution">The resolution that should be written</param>
-        /// <param name="tickType">The type (Trades/Quotes) </param>
-        /// <param name="bars">The aggregated bars being written to disk</param>
-        private static void WriteTradeTicksForResolution(Symbol symbol, Resolution resolution, TickType tickType, List<BaseData> bars)
-        {
-            var writer = new LeanDataWriter(resolution, symbol, Globals.DataFolder, tickType);
-            writer.Write(bars);
-        }
-
-
-        /// <summary>
-        /// Get a lean data reader for a specific symbol to read the ticks
-        /// </summary>
-        /// <param name="symbol">The symbol being read</param>
-        /// <param name="tickDateFile">The path to the tick file</param>
-        /// <returns>A <see cref="LeanDataReader"/></returns>
-        private static LeanDataReader GetLeanDataTickReader(Symbol symbol, TickType type, string tickDateFile)
-        {
-            Symbol sym;
-            DateTime date;
-            Resolution res;
-            var subscription = new SubscriptionDataConfig(typeof(Tick), symbol, Resolution.Tick,
-                DateTimeZone.Utc, DateTimeZone.Utc, false, false, false, false, type);
-            LeanData.TryParsePath(tickDateFile, out sym, out date, out res);
-            return new LeanDataReader(subscription, symbol, Resolution.Tick, date, Globals.DataFolder);
-        }
-=======
             exchange = exchange != string.Empty && exchange.ToLower() == "gdax" ? "coinbase" : exchange;
->>>>>>> 6beeaa30
 
             var processingDate = DateTime.ParseExact(date, DateFormat.EightCharacter, CultureInfo.InvariantCulture);
             foreach (var filePath in folderPath.EnumerateFiles("*.zip"))
