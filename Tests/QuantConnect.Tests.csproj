--- conflicted
+++ resolved
@@ -135,11 +135,8 @@
     <Compile Include="Common\Securities\SecurityPortfolioModelTests.cs" />
     <Compile Include="Common\Securities\SecurityTests.cs" />
     <Compile Include="Common\Securities\SecurityTransactionModelTests.cs" />
-<<<<<<< HEAD
+    <Compile Include="Common\Securities\SubscriptionDataConfigTests.cs" />
     <Compile Include="Common\Securities\StrikeExpiryOptionFilterTests.cs" />
-=======
-    <Compile Include="Common\Securities\SubscriptionDataConfigTests.cs" />
->>>>>>> bca805f9
     <Compile Include="Common\Securities\UniverseManagerTests.cs" />
     <Compile Include="Common\SeriesTests.cs" />
     <Compile Include="Common\SymbolCacheTests.cs" />
