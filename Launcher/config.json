--- conflicted
+++ resolved
@@ -1,140 +1,4 @@
 {
-<<<<<<< HEAD
-    // this configuration file works by first loading all top-level
-    // configuration items and then will load the specified environment
-    // on top, this provides a layering affect. environment names can be
-    // anything, and just require definition in this file. There's
-    // two predefined environments, 'backtesting' and 'live', feel free
-    // to add more!
-
-    //"environment": "backtesting-desktop", // "live-paper", "backtesting", "backtesting-desktop", "live-interactive", "live-interactive-iqfeed"
-    "environment": "backtesting", // "live-paper", "backtesting", "backtesting-desktop", "live-interactive", "live-interactive-iqfeed"
-
-    // algorithm class selector
-    //"algorithm-type-name": "BasicTemplateFrameworkAlgorithm",
-    //"algorithm-type-name": "TwoBarTrendAlgo",
-    "algorithm-type-name": "PivotStudyAlgo",
-
-    // Algorithm language selector - options CSharp, FSharp, VisualBasic, Python, Java
-    "algorithm-language": "CSharp",
-
-    //Physical DLL location
-    "algorithm-location": "TradeRight.PrimeTime.dll",
-    //"algorithm-location": "../../../Algorithm.Python/BasicTemplateFrameworkAlgorithm.py",
-    //"algorithm-location": "QuantConnect.Algorithm.FSharp.dll",
-    //"algorithm-location": "QuantConnect.Algorithm.VisualBasic.dll",
-    //"algorithm-location": "QuantConnect.Algorithm.Java.dll",
-
-    //Jupyter notebook
-    //"composer-dll-directory": ".",
-
-    // engine
-    "data-folder": "../../../Data/",
-
-    // handlers
-    "log-handler": "QuantConnect.Logging.CompositeLogHandler",
-    "messaging-handler": "QuantConnect.Messaging.Messaging",
-    "job-queue-handler": "QuantConnect.Queues.JobQueue",
-    "api-handler": "QuantConnect.Api.Api",
-    "map-file-provider": "QuantConnect.Data.Auxiliary.LocalDiskMapFileProvider",
-    "factor-file-provider": "QuantConnect.Data.Auxiliary.LocalDiskFactorFileProvider",
-    "data-provider": "QuantConnect.Lean.Engine.DataFeeds.DefaultDataProvider",
-    "alpha-handler": "QuantConnect.Lean.Engine.Alphas.DefaultAlphaHandler",
-
-    // limits on number of symbols to allow
-    "symbol-minute-limit": 10000,
-    "symbol-second-limit": 10000,
-    "symbol-tick-limit": 10000,
-
-    // limits the amount of data points per chart series. Applies only for backtesting
-    "maximum-data-points-per-chart-series": 4000,
-
-    // if one uses true in following token, market hours will remain open all hours and all days.
-    // if one uses false will make lean operate only during regular market hours.
-    "force-exchange-always-open": false,
-
-    // save list of transactions to the specified csv file
-    "transaction-log": "",
-
-    // To get your api access token go to quantconnect.com/account
-    "job-user-id": "66169",
-    "api-access-token": "6848b3c042613a9400f7ecd66e29395f",
-
-    // live data configuration
-    "live-data-url": "ws://www.quantconnect.com/api/v2/live/data/",
-    "live-data-port": 8020,
-
-    // interactive brokers configuration
-    "ib-account": "",
-    "ib-user-name": "",
-    "ib-password": "",
-    "ib-host": "127.0.0.1",
-    "ib-port": "4002",
-    "ib-agent-description": "Individual",
-    "ib-use-tws": false,
-    "ib-tws-dir": "C:\\Jts",
-    "ib-trading-mode": "paper",
-    "ib-controller-dir": "C:\\IBController",
-    "ib-enable-delayed-streaming-data": false,
-
-    // tradier configuration
-    "tradier-account-id": "",
-    "tradier-access-token": "",
-    "tradier-refresh-token": "",
-    "tradier-issued-at": "",
-    "tradier-lifespan": "",
-    "tradier-refresh-session": true,
-
-    // oanda configuration
-    "oanda-environment": "Practice",
-    "oanda-access-token": "",
-    "oanda-account-id": "",
-
-    // fxcm configuration
-    "fxcm-server": "http://www.fxcorporate.com/Hosts.jsp",
-    "fxcm-terminal": "Demo", //Real or Demo
-    "fxcm-user-name": "",
-    "fxcm-password": "",
-    "fxcm-account-id": "",
-
-    // iqfeed configuration
-    "iqfeed-username": "",
-    "iqfeed-password": "",
-    "iqfeed-productName": "",
-    "iqfeed-version": "1.0",
-
-    // gdax configuration
-    "gdax-api-secret": "",
-    "gdax-api-key": "",
-    "gdax-passphrase": "",
-
-    // bitfinex configuration
-    "bitfinex-api-secret": "",
-    "bitfinex-api-key": "",
-
-    // Required to access data from Quandl
-    // To get your access token go to https://www.quandl.com/account/api
-    "quandl-auth-token": "",
-
-    // Required to access data from Tiingo
-    // To get your access token go to https://www.tiingo.com
-    "tiingo-auth-token": "",
-
-    // alpaca configuration
-    // available trading mode: 'paper', 'live'
-    "alpaca-key-id": "",
-    "alpaca-secret-key": "",
-    "alpaca-trading-mode": "paper",
-
-    // parameters to set in the algorithm (the below are just samples)
-    "parameters": {
-        // Intrinio account user and password
-        "intrinio-username": "",
-        "intrinio-password": "",
-
-        "ema-fast": 10,
-        "ema-slow": 20
-=======
   // this configuration file works by first loading all top-level
   // configuration items and then will load the specified environment
   // on top, this provides a layering affect. environment names can be
@@ -282,196 +146,180 @@
       "real-time-handler": "QuantConnect.Lean.Engine.RealTime.BacktestingRealTimeHandler",
       "history-provider": "QuantConnect.Lean.Engine.HistoricalData.SubscriptionDataReaderHistoryProvider",
       "transaction-handler": "QuantConnect.Lean.Engine.TransactionHandlers.BacktestingTransactionHandler"
->>>>>>> 6beeaa30
-    },
-
-    "environments": {
-
-        // defines the 'backtesting' environment
-        "backtesting": {
-            "live-mode": false,
-            "algorithm-manager-time-loop-maximum": 15372286728,
-
-            "setup-handler": "QuantConnect.Lean.Engine.Setup.ConsoleSetupHandler",
-            "result-handler": "QuantConnect.Lean.Engine.Results.BacktestingResultHandler",
-            "data-feed-handler": "QuantConnect.Lean.Engine.DataFeeds.FileSystemDataFeed",
-            "real-time-handler": "QuantConnect.Lean.Engine.RealTime.BacktestingRealTimeHandler",
-            "history-provider": "QuantConnect.Lean.Engine.HistoricalData.SubscriptionDataReaderHistoryProvider",
-            "transaction-handler": "QuantConnect.Lean.Engine.TransactionHandlers.BacktestingTransactionHandler"
-        },
-
-        // defines the 'live-paper' environment
-        "live-paper": {
-            "live-mode": true,
-
-            // the paper brokerage requires the BacktestingTransactionHandler
-            "live-mode-brokerage": "PaperBrokerage",
-
-            "setup-handler": "QuantConnect.Lean.Engine.Setup.BrokerageSetupHandler",
-            "result-handler": "QuantConnect.Lean.Engine.Results.LiveTradingResultHandler",
-            "data-feed-handler": "QuantConnect.Lean.Engine.DataFeeds.LiveTradingDataFeed",
-            "data-queue-handler": "QuantConnect.Lean.Engine.DataFeeds.Queues.LiveDataQueue",
-            "real-time-handler": "QuantConnect.Lean.Engine.RealTime.LiveTradingRealTimeHandler",
-            "transaction-handler": "QuantConnect.Lean.Engine.TransactionHandlers.BacktestingTransactionHandler"
-        },
-
-        // defines the 'live-tradier' environment
-        "live-tradier": {
-            "live-mode": true,
-
-            // this setting will save tradier access/refresh tokens to a tradier-tokens.txt file
-            // that can be read in next time, this makes it easier to start/stop a tradier algorithm
-            "tradier-save-tokens": true,
-
-            // real brokerage implementations require the BrokerageTransactionHandler
-            "live-mode-brokerage": "TradierBrokerage",
-            "data-queue-handler": "TradierBrokerage",
-
-            "setup-handler": "QuantConnect.Lean.Engine.Setup.BrokerageSetupHandler",
-            "result-handler": "QuantConnect.Lean.Engine.Results.LiveTradingResultHandler",
-            "data-feed-handler": "QuantConnect.Lean.Engine.DataFeeds.LiveTradingDataFeed",
-            "real-time-handler": "QuantConnect.Lean.Engine.RealTime.LiveTradingRealTimeHandler",
-            "transaction-handler": "QuantConnect.Lean.Engine.TransactionHandlers.BrokerageTransactionHandler"
-        },
-
-        // defines the 'live-interactive' environment
-        "live-interactive": {
-            "live-mode": true,
-
-            // real brokerage implementations require the BrokerageTransactionHandler
-            "live-mode-brokerage": "InteractiveBrokersBrokerage",
-            "setup-handler": "QuantConnect.Lean.Engine.Setup.BrokerageSetupHandler",
-            "result-handler": "QuantConnect.Lean.Engine.Results.LiveTradingResultHandler",
-            "data-feed-handler": "QuantConnect.Lean.Engine.DataFeeds.LiveTradingDataFeed",
-            "data-queue-handler": "QuantConnect.Brokerages.InteractiveBrokers.InteractiveBrokersBrokerage",
-            "real-time-handler": "QuantConnect.Lean.Engine.RealTime.LiveTradingRealTimeHandler",
-            "transaction-handler": "QuantConnect.Lean.Engine.TransactionHandlers.BrokerageTransactionHandler",
-            "history-provider": "BrokerageHistoryProvider"
-        },
-
-        // defines the 'live-interactive-iqfeed' environment
-        "live-interactive-iqfeed": {
-            "live-mode": true,
-
-            // real brokerage implementations require the BrokerageTransactionHandler
-            "live-mode-brokerage": "InteractiveBrokersBrokerage",
-            "setup-handler": "QuantConnect.Lean.Engine.Setup.BrokerageSetupHandler",
-            "result-handler": "QuantConnect.Lean.Engine.Results.LiveTradingResultHandler",
-            "data-feed-handler": "QuantConnect.Lean.Engine.DataFeeds.LiveTradingDataFeed",
-            "data-queue-handler": "QuantConnect.ToolBox.IQFeed.IQFeedDataQueueHandler",
-            "real-time-handler": "QuantConnect.Lean.Engine.RealTime.LiveTradingRealTimeHandler",
-            "transaction-handler": "QuantConnect.Lean.Engine.TransactionHandlers.BrokerageTransactionHandler",
-            "history-provider": "QuantConnect.ToolBox.IQFeed.IQFeedDataQueueHandler"
-        },
-
-        // defines the 'live-fxcm' environment
-        "live-fxcm": {
-            "live-mode": true,
-
-            // real brokerage implementations require the BrokerageTransactionHandler
-            "live-mode-brokerage": "FxcmBrokerage",
-            "data-queue-handler": "FxcmBrokerage",
-            "setup-handler": "QuantConnect.Lean.Engine.Setup.BrokerageSetupHandler",
-            "result-handler": "QuantConnect.Lean.Engine.Results.LiveTradingResultHandler",
-            "data-feed-handler": "QuantConnect.Lean.Engine.DataFeeds.LiveTradingDataFeed",
-            "real-time-handler": "QuantConnect.Lean.Engine.RealTime.LiveTradingRealTimeHandler",
-            "transaction-handler": "QuantConnect.Lean.Engine.TransactionHandlers.BrokerageTransactionHandler",
-            "history-provider": "BrokerageHistoryProvider"
-        },
-
-        // defines the 'live-oanda' environment
-        "live-oanda": {
-            "live-mode": true,
-
-            // real brokerage implementations require the BrokerageTransactionHandler
-            "live-mode-brokerage": "OandaBrokerage",
-            "data-queue-handler": "OandaBrokerage",
-            "setup-handler": "QuantConnect.Lean.Engine.Setup.BrokerageSetupHandler",
-            "result-handler": "QuantConnect.Lean.Engine.Results.LiveTradingResultHandler",
-            "data-feed-handler": "QuantConnect.Lean.Engine.DataFeeds.LiveTradingDataFeed",
-            "real-time-handler": "QuantConnect.Lean.Engine.RealTime.LiveTradingRealTimeHandler",
-            "transaction-handler": "QuantConnect.Lean.Engine.TransactionHandlers.BrokerageTransactionHandler",
-            "history-provider": "BrokerageHistoryProvider"
-        },
-
-        // defines the 'backtesting-desktop' environment
-        "backtesting-desktop": {
-            "live-mode": false,
-            "send-via-api": true,
-
-            "setup-handler": "QuantConnect.Lean.Engine.Setup.ConsoleSetupHandler",
-            "result-handler": "QuantConnect.Lean.Engine.Results.BacktestingResultHandler",
-            "data-feed-handler": "QuantConnect.Lean.Engine.DataFeeds.FileSystemDataFeed",
-            "real-time-handler": "QuantConnect.Lean.Engine.RealTime.BacktestingRealTimeHandler",
-            "transaction-handler": "QuantConnect.Lean.Engine.TransactionHandlers.BacktestingTransactionHandler",
-            "messaging-handler": "QuantConnect.Messaging.StreamingMessageHandler",
-            "log-handler": "QuantConnect.Logging.QueueLogHandler",
-            "desktop-http-port": "8080",
-            "desktop-exe": "../../../UserInterface/bin/Debug/QuantConnect.Views.exe"
-        },
-
-        // defines the 'live-desktop' environment
-        "live-desktop": {
-            "live-mode": true,
-            "send-via-api": true,
-
-            // Set your own brokerage and data queue handlers here.
-            // Live desktop charting isn't as cool as on quantconnect.com but its pretty neat!
-            "live-mode-brokerage": "FxcmBrokerage",
-            "data-queue-handler": "FxcmBrokerage",
-            "setup-handler": "QuantConnect.Lean.Engine.Setup.BrokerageSetupHandler",
-            "result-handler": "QuantConnect.Lean.Engine.Results.LiveTradingResultHandler",
-            "data-feed-handler": "QuantConnect.Lean.Engine.DataFeeds.LiveTradingDataFeed",
-            "real-time-handler": "QuantConnect.Lean.Engine.RealTime.LiveTradingRealTimeHandler",
-            "transaction-handler": "QuantConnect.Lean.Engine.TransactionHandlers.BrokerageTransactionHandler",
-            "messaging-handler": "QuantConnect.Messaging.StreamingMessageHandler",
-            "log-handler": "QuantConnect.Logging.QueueLogHandler",
-            "desktop-http-port": "1234",
-            "desktop-exe": "../../../UserInterface/bin/Release/QuantConnect.Views.exe"
-        },
-
-        "live-gdax": {
-            "live-mode": true,
-
-            // real brokerage implementations require the BrokerageTransactionHandler
-            "live-mode-brokerage": "GDAXBrokerage",
-            "data-queue-handler": "GDAXDataQueueHandler",
-            "setup-handler": "QuantConnect.Lean.Engine.Setup.BrokerageSetupHandler",
-            "result-handler": "QuantConnect.Lean.Engine.Results.LiveTradingResultHandler",
-            "data-feed-handler": "QuantConnect.Lean.Engine.DataFeeds.LiveTradingDataFeed",
-            "real-time-handler": "QuantConnect.Lean.Engine.RealTime.LiveTradingRealTimeHandler",
-            "transaction-handler": "QuantConnect.Lean.Engine.TransactionHandlers.BrokerageTransactionHandler",
-            "history-provider": "BrokerageHistoryProvider"
-        },
-
-        "live-bitfinex": {
-            "live-mode": true,
-
-            // real brokerage implementations require the BrokerageTransactionHandler
-            "live-mode-brokerage": "BitfinexBrokerage",
-            "data-queue-handler": "BitfinexBrokerage",
-            "setup-handler": "QuantConnect.Lean.Engine.Setup.BrokerageSetupHandler",
-            "result-handler": "QuantConnect.Lean.Engine.Results.LiveTradingResultHandler",
-            "data-feed-handler": "QuantConnect.Lean.Engine.DataFeeds.LiveTradingDataFeed",
-            "real-time-handler": "QuantConnect.Lean.Engine.RealTime.LiveTradingRealTimeHandler",
-            "transaction-handler": "QuantConnect.Lean.Engine.TransactionHandlers.BrokerageTransactionHandler",
-            "history-provider": "BrokerageHistoryProvider"
-        },
-
-        // defines the 'live-alpaca' environment
-        "live-alpaca": {
-            "live-mode": true,
-
-            // real brokerage implementations require the BrokerageTransactionHandler
-            "live-mode-brokerage": "AlpacaBrokerage",
-            "data-queue-handler": "AlpacaBrokerage",
-            "setup-handler": "QuantConnect.Lean.Engine.Setup.BrokerageSetupHandler",
-            "result-handler": "QuantConnect.Lean.Engine.Results.LiveTradingResultHandler",
-            "data-feed-handler": "QuantConnect.Lean.Engine.DataFeeds.LiveTradingDataFeed",
-            "real-time-handler": "QuantConnect.Lean.Engine.RealTime.LiveTradingRealTimeHandler",
-            "transaction-handler": "QuantConnect.Lean.Engine.TransactionHandlers.BrokerageTransactionHandler",
-            "history-provider": "BrokerageHistoryProvider"
-        }
-
+    },
+
+    // defines the 'live-paper' environment
+    "live-paper": {
+      "live-mode": true,
+
+      // the paper brokerage requires the BacktestingTransactionHandler
+      "live-mode-brokerage": "PaperBrokerage",
+
+      "setup-handler": "QuantConnect.Lean.Engine.Setup.BrokerageSetupHandler",
+      "result-handler": "QuantConnect.Lean.Engine.Results.LiveTradingResultHandler",
+      "data-feed-handler": "QuantConnect.Lean.Engine.DataFeeds.LiveTradingDataFeed",
+      "data-queue-handler": "QuantConnect.Lean.Engine.DataFeeds.Queues.LiveDataQueue",
+      "real-time-handler": "QuantConnect.Lean.Engine.RealTime.LiveTradingRealTimeHandler",
+      "transaction-handler": "QuantConnect.Lean.Engine.TransactionHandlers.BacktestingTransactionHandler"
+    },
+
+    // defines the 'live-tradier' environment
+    "live-tradier": {
+      "live-mode": true,
+
+      // this setting will save tradier access/refresh tokens to a tradier-tokens.txt file
+      // that can be read in next time, this makes it easier to start/stop a tradier algorithm
+      "tradier-save-tokens": true,
+
+      // real brokerage implementations require the BrokerageTransactionHandler
+      "live-mode-brokerage": "TradierBrokerage",
+      "data-queue-handler": "TradierBrokerage",
+
+      "setup-handler": "QuantConnect.Lean.Engine.Setup.BrokerageSetupHandler",
+      "result-handler": "QuantConnect.Lean.Engine.Results.LiveTradingResultHandler",
+      "data-feed-handler": "QuantConnect.Lean.Engine.DataFeeds.LiveTradingDataFeed",
+      "real-time-handler": "QuantConnect.Lean.Engine.RealTime.LiveTradingRealTimeHandler",
+      "transaction-handler": "QuantConnect.Lean.Engine.TransactionHandlers.BrokerageTransactionHandler"
+    },
+
+    // defines the 'live-interactive' environment
+    "live-interactive": {
+      "live-mode": true,
+
+      // real brokerage implementations require the BrokerageTransactionHandler
+      "live-mode-brokerage": "InteractiveBrokersBrokerage",
+      "setup-handler": "QuantConnect.Lean.Engine.Setup.BrokerageSetupHandler",
+      "result-handler": "QuantConnect.Lean.Engine.Results.LiveTradingResultHandler",
+      "data-feed-handler": "QuantConnect.Lean.Engine.DataFeeds.LiveTradingDataFeed",
+      "data-queue-handler": "QuantConnect.Brokerages.InteractiveBrokers.InteractiveBrokersBrokerage",
+      "real-time-handler": "QuantConnect.Lean.Engine.RealTime.LiveTradingRealTimeHandler",
+      "transaction-handler": "QuantConnect.Lean.Engine.TransactionHandlers.BrokerageTransactionHandler",
+      "history-provider": "BrokerageHistoryProvider"
+    },
+
+    // defines the 'live-interactive-iqfeed' environment
+    "live-interactive-iqfeed": {
+      "live-mode": true,
+
+      // real brokerage implementations require the BrokerageTransactionHandler
+      "live-mode-brokerage": "InteractiveBrokersBrokerage",
+      "setup-handler": "QuantConnect.Lean.Engine.Setup.BrokerageSetupHandler",
+      "result-handler": "QuantConnect.Lean.Engine.Results.LiveTradingResultHandler",
+      "data-feed-handler": "QuantConnect.Lean.Engine.DataFeeds.LiveTradingDataFeed",
+      "data-queue-handler": "QuantConnect.ToolBox.IQFeed.IQFeedDataQueueHandler",
+      "real-time-handler": "QuantConnect.Lean.Engine.RealTime.LiveTradingRealTimeHandler",
+      "transaction-handler": "QuantConnect.Lean.Engine.TransactionHandlers.BrokerageTransactionHandler",
+      "history-provider": "QuantConnect.ToolBox.IQFeed.IQFeedDataQueueHandler"
+    },
+
+    // defines the 'live-fxcm' environment
+    "live-fxcm": {
+      "live-mode": true,
+
+      // real brokerage implementations require the BrokerageTransactionHandler
+      "live-mode-brokerage": "FxcmBrokerage",
+      "data-queue-handler": "FxcmBrokerage",
+      "setup-handler": "QuantConnect.Lean.Engine.Setup.BrokerageSetupHandler",
+      "result-handler": "QuantConnect.Lean.Engine.Results.LiveTradingResultHandler",
+      "data-feed-handler": "QuantConnect.Lean.Engine.DataFeeds.LiveTradingDataFeed",
+      "real-time-handler": "QuantConnect.Lean.Engine.RealTime.LiveTradingRealTimeHandler",
+      "transaction-handler": "QuantConnect.Lean.Engine.TransactionHandlers.BrokerageTransactionHandler",
+      "history-provider": "BrokerageHistoryProvider"
+    },
+
+    // defines the 'live-oanda' environment
+    "live-oanda": {
+      "live-mode": true,
+
+      // real brokerage implementations require the BrokerageTransactionHandler
+      "live-mode-brokerage": "OandaBrokerage",
+      "data-queue-handler": "OandaBrokerage",
+      "setup-handler": "QuantConnect.Lean.Engine.Setup.BrokerageSetupHandler",
+      "result-handler": "QuantConnect.Lean.Engine.Results.LiveTradingResultHandler",
+      "data-feed-handler": "QuantConnect.Lean.Engine.DataFeeds.LiveTradingDataFeed",
+      "real-time-handler": "QuantConnect.Lean.Engine.RealTime.LiveTradingRealTimeHandler",
+      "transaction-handler": "QuantConnect.Lean.Engine.TransactionHandlers.BrokerageTransactionHandler",
+      "history-provider": "BrokerageHistoryProvider"
+    },
+
+    // defines the 'backtesting-desktop' environment
+    "backtesting-desktop": {
+      "live-mode": false,
+      "send-via-api": true,
+
+      "setup-handler": "QuantConnect.Lean.Engine.Setup.ConsoleSetupHandler",
+      "result-handler": "QuantConnect.Lean.Engine.Results.BacktestingResultHandler",
+      "data-feed-handler": "QuantConnect.Lean.Engine.DataFeeds.FileSystemDataFeed",
+      "real-time-handler": "QuantConnect.Lean.Engine.RealTime.BacktestingRealTimeHandler",
+      "transaction-handler": "QuantConnect.Lean.Engine.TransactionHandlers.BacktestingTransactionHandler",
+      "messaging-handler": "QuantConnect.Messaging.StreamingMessageHandler",
+      "log-handler": "QuantConnect.Logging.QueueLogHandler",
+      "desktop-http-port": "1234",
+      "desktop-exe": "../../../UserInterface/bin/Debug/QuantConnect.Views.exe"
+    },
+
+    // defines the 'live-desktop' environment
+    "live-desktop": {
+      "live-mode": true,
+      "send-via-api": true,
+
+      // Set your own brokerage and data queue handlers here.
+      // Live desktop charting isn't as cool as on quantconnect.com but its pretty neat!
+      "live-mode-brokerage": "FxcmBrokerage",
+      "data-queue-handler": "FxcmBrokerage",
+      "setup-handler": "QuantConnect.Lean.Engine.Setup.BrokerageSetupHandler",
+      "result-handler": "QuantConnect.Lean.Engine.Results.LiveTradingResultHandler",
+      "data-feed-handler": "QuantConnect.Lean.Engine.DataFeeds.LiveTradingDataFeed",
+      "real-time-handler": "QuantConnect.Lean.Engine.RealTime.LiveTradingRealTimeHandler",
+      "transaction-handler": "QuantConnect.Lean.Engine.TransactionHandlers.BrokerageTransactionHandler",
+      "messaging-handler": "QuantConnect.Messaging.StreamingMessageHandler",
+      "log-handler": "QuantConnect.Logging.QueueLogHandler",
+      "desktop-http-port": "1234",
+      "desktop-exe": "../../../UserInterface/bin/Release/QuantConnect.Views.exe"
+    },
+
+    "live-gdax": {
+      "live-mode": true,
+
+      // real brokerage implementations require the BrokerageTransactionHandler
+      "live-mode-brokerage": "GDAXBrokerage",
+      "data-queue-handler": "GDAXDataQueueHandler",
+      "setup-handler": "QuantConnect.Lean.Engine.Setup.BrokerageSetupHandler",
+      "result-handler": "QuantConnect.Lean.Engine.Results.LiveTradingResultHandler",
+      "data-feed-handler": "QuantConnect.Lean.Engine.DataFeeds.LiveTradingDataFeed",
+      "real-time-handler": "QuantConnect.Lean.Engine.RealTime.LiveTradingRealTimeHandler",
+      "transaction-handler": "QuantConnect.Lean.Engine.TransactionHandlers.BrokerageTransactionHandler",
+      "history-provider": "BrokerageHistoryProvider"
+    },
+
+    "live-bitfinex": {
+      "live-mode": true,
+
+      // real brokerage implementations require the BrokerageTransactionHandler
+      "live-mode-brokerage": "BitfinexBrokerage",
+      "data-queue-handler": "BitfinexBrokerage",
+      "setup-handler": "QuantConnect.Lean.Engine.Setup.BrokerageSetupHandler",
+      "result-handler": "QuantConnect.Lean.Engine.Results.LiveTradingResultHandler",
+      "data-feed-handler": "QuantConnect.Lean.Engine.DataFeeds.LiveTradingDataFeed",
+      "real-time-handler": "QuantConnect.Lean.Engine.RealTime.LiveTradingRealTimeHandler",
+      "transaction-handler": "QuantConnect.Lean.Engine.TransactionHandlers.BrokerageTransactionHandler",
+      "history-provider": "BrokerageHistoryProvider"
+    },
+
+    // defines the 'live-alpaca' environment
+    "live-alpaca": {
+      "live-mode": true,
+
+      // real brokerage implementations require the BrokerageTransactionHandler
+      "live-mode-brokerage": "AlpacaBrokerage",
+      "data-queue-handler": "AlpacaBrokerage",
+      "setup-handler": "QuantConnect.Lean.Engine.Setup.BrokerageSetupHandler",
+      "result-handler": "QuantConnect.Lean.Engine.Results.LiveTradingResultHandler",
+      "data-feed-handler": "QuantConnect.Lean.Engine.DataFeeds.LiveTradingDataFeed",
+      "real-time-handler": "QuantConnect.Lean.Engine.RealTime.LiveTradingRealTimeHandler",
+      "transaction-handler": "QuantConnect.Lean.Engine.TransactionHandlers.BrokerageTransactionHandler",
+      "history-provider": "BrokerageHistoryProvider"
     }
+
+  }
 }