﻿/*
 * QUANTCONNECT.COM - Democratizing Finance, Empowering Individuals.
 * Lean Algorithmic Trading Engine v2.0. Copyright 2014 QuantConnect Corporation.
 *
 * Licensed under the Apache License, Version 2.0 (the "License");
 * you may not use this file except in compliance with the License.
 * You may obtain a copy of the License at http://www.apache.org/licenses/LICENSE-2.0
 *
 * Unless required by applicable law or agreed to in writing, software
 * distributed under the License is distributed on an "AS IS" BASIS,
 * WITHOUT WARRANTIES OR CONDITIONS OF ANY KIND, either express or implied.
 * See the License for the specific language governing permissions and
 * limitations under the License.
*/

using System;
using System.Collections;
using System.Collections.Generic;
using System.Globalization;
using System.Linq;
using Python.Runtime;
using QuantConnect.Data.Market;
using QuantConnect.Interfaces;
using QuantConnect.Logging;
using QuantConnect.Orders;
using QuantConnect.Python;

namespace QuantConnect.Securities
{
    /// <summary>
    /// Portfolio manager class groups popular properties and makes them accessible through one interface.
    /// It also provide indexing by the vehicle symbol to get the Security.Holding objects.
    /// </summary>
    public class SecurityPortfolioManager : IDictionary<Symbol, SecurityHolding>, ISecurityProvider
    {
        // flips to true when the user called SetCash(), if true, SetAccountCurrency will throw
        private bool _setCashWasCalled;
        private bool _isTotalPortfolioValueValid;
        private decimal _totalPortfolioValue;

        /// <summary>
        /// Local access to the securities collection for the portfolio summation.
        /// </summary>
        public SecurityManager Securities;

        /// <summary>
        /// Local access to the transactions collection for the portfolio summation and updates.
        /// </summary>
        public SecurityTransactionManager Transactions;

        /// <summary>
        /// Gets the cash book that keeps track of all currency holdings (only settled cash)
        /// </summary>
        public CashBook CashBook { get; }

        /// <summary>
        /// Gets the cash book that keeps track of all currency holdings (only unsettled cash)
        /// </summary>
        public CashBook UnsettledCashBook { get; }

        /// <summary>
        /// The list of pending funds waiting for settlement time
        /// </summary>
        private readonly List<UnsettledCashAmount> _unsettledCashAmounts;

        // The _unsettledCashAmounts list has to be synchronized because order fills are happening on a separate thread
        private readonly object _unsettledCashAmountsLocker = new object();

        // Record keeping variables
        private Cash _baseCurrencyCash;
        private Cash _baseCurrencyUnsettledCash;

        /// <summary>
        /// Initialise security portfolio manager.
        /// </summary>
        public SecurityPortfolioManager(SecurityManager securityManager, SecurityTransactionManager transactions, IOrderProperties defaultOrderProperties = null)
        {
            Securities = securityManager;
            Transactions = transactions;
            MarginCallModel = new DefaultMarginCallModel(this, defaultOrderProperties);

            CashBook = new CashBook();
            UnsettledCashBook = new CashBook();
            _unsettledCashAmounts = new List<UnsettledCashAmount>();

            _baseCurrencyCash = CashBook[CashBook.AccountCurrency];
            _baseCurrencyUnsettledCash = UnsettledCashBook[CashBook.AccountCurrency];

            // default to $100,000.00
            _baseCurrencyCash.SetAmount(100000);

            CashBook.Updated += (sender, args) => InvalidateTotalPortfolioValue();
            UnsettledCashBook.Updated += (sender, args) => InvalidateTotalPortfolioValue();
        }

        #region IDictionary Implementation

        /// <summary>
        /// Add a new securities string-security to the portfolio.
        /// </summary>
        /// <param name="symbol">Symbol of dictionary</param>
        /// <param name="holding">SecurityHoldings object</param>
        /// <exception cref="NotImplementedException">Portfolio object is an adaptor for Security Manager. This method is not applicable for PortfolioManager class.</exception>
        /// <remarks>This method is not implemented and using it will throw an exception</remarks>
        public void Add(Symbol symbol, SecurityHolding holding) { throw new NotImplementedException("Portfolio object is an adaptor for Security Manager. To add a new asset add the required data during initialization."); }

        /// <summary>
        /// Add a new securities key value pair to the portfolio.
        /// </summary>
        /// <param name="pair">Key value pair of dictionary</param>
        /// <exception cref="NotImplementedException">Portfolio object is an adaptor for Security Manager. This method is not applicable for PortfolioManager class.</exception>
        /// <remarks>This method is not implemented and using it will throw an exception</remarks>
        public void Add(KeyValuePair<Symbol, SecurityHolding> pair) { throw new NotImplementedException("Portfolio object is an adaptor for Security Manager. To add a new asset add the required data during initialization."); }

        /// <summary>
        /// Clear the portfolio of securities objects.
        /// </summary>
        /// <exception cref="NotImplementedException">Portfolio object is an adaptor for Security Manager. This method is not applicable for PortfolioManager class.</exception>
        /// <remarks>This method is not implemented and using it will throw an exception</remarks>
        public void Clear() { throw new NotImplementedException("Portfolio object is an adaptor for Security Manager and cannot be cleared."); }

        /// <summary>
        /// Remove this keyvalue pair from the portfolio.
        /// </summary>
        /// <exception cref="NotImplementedException">Portfolio object is an adaptor for Security Manager. This method is not applicable for PortfolioManager class.</exception>
        /// <param name="pair">Key value pair of dictionary</param>
        /// <remarks>This method is not implemented and using it will throw an exception</remarks>
        public bool Remove(KeyValuePair<Symbol, SecurityHolding> pair) { throw new NotImplementedException("Portfolio object is an adaptor for Security Manager and objects cannot be removed."); }

        /// <summary>
        /// Remove this symbol from the portfolio.
        /// </summary>
        /// <exception cref="NotImplementedException">Portfolio object is an adaptor for Security Manager. This method is not applicable for PortfolioManager class.</exception>
        /// <param name="symbol">Symbol of dictionary</param>
        /// <remarks>This method is not implemented and using it will throw an exception</remarks>
        public bool Remove(Symbol symbol) { throw new NotImplementedException("Portfolio object is an adaptor for Security Manager and objects cannot be removed."); }

        /// <summary>
        /// Check if the portfolio contains this symbol string.
        /// </summary>
        /// <param name="symbol">String search symbol for the security</param>
        /// <returns>Boolean true if portfolio contains this symbol</returns>
        public bool ContainsKey(Symbol symbol)
        {
            return Securities.ContainsKey(symbol);
        }

        /// <summary>
        /// Check if the key-value pair is in the portfolio.
        /// </summary>
        /// <remarks>IDictionary implementation calling the underlying Securities collection</remarks>
        /// <param name="pair">Pair we're searching for</param>
        /// <returns>True if we have this object</returns>
        public bool Contains(KeyValuePair<Symbol, SecurityHolding> pair)
        {
            return Securities.ContainsKey(pair.Key);
        }

        /// <summary>
        /// Count the securities objects in the portfolio.
        /// </summary>
        /// <remarks>IDictionary implementation calling the underlying Securities collection</remarks>
        public int Count
        {
            get
            {
                return Securities.Count;
            }
        }

        /// <summary>
        /// Check if the underlying securities array is read only.
        /// </summary>
        /// <remarks>IDictionary implementation calling the underlying Securities collection</remarks>
        public bool IsReadOnly
        {
            get
            {
                return Securities.IsReadOnly;
            }
        }

        /// <summary>
        /// Copy contents of the portfolio collection to a new destination.
        /// </summary>
        /// <remarks>IDictionary implementation calling the underlying Securities collection</remarks>
        /// <param name="array">Destination array</param>
        /// <param name="index">Position in array to start copying</param>
        public void CopyTo(KeyValuePair<Symbol, SecurityHolding>[] array, int index)
        {
            array = new KeyValuePair<Symbol, SecurityHolding>[Securities.Count];
            var i = 0;
            foreach (var asset in Securities)
            {
                if (i >= index)
                {
                    array[i] = new KeyValuePair<Symbol, SecurityHolding>(asset.Key, asset.Value.Holdings);
                }
                i++;
            }
        }

        /// <summary>
        /// Symbol keys collection of the underlying assets in the portfolio.
        /// </summary>
        /// <remarks>IDictionary implementation calling the underlying securities key symbols</remarks>
        public ICollection<Symbol> Keys
        {
            get
            {
                return Securities.Keys;
            }
        }

        /// <summary>
        /// Collection of securities objects in the portfolio.
        /// </summary>
        /// <remarks>IDictionary implementation calling the underlying securities values collection</remarks>
        public ICollection<SecurityHolding> Values
        {
            get
            {
                return (from kvp in Securities
                        select kvp.Value.Holdings).ToList();
            }
        }

        /// <summary>
        /// Attempt to get the value of the securities holding class if this symbol exists.
        /// </summary>
        /// <param name="symbol">String search symbol</param>
        /// <param name="holding">Holdings object of this security</param>
        /// <remarks>IDictionary implementation</remarks>
        /// <returns>Boolean true if successful locating and setting the holdings object</returns>
        public bool TryGetValue(Symbol symbol, out SecurityHolding holding)
        {
            Security security;
            var success = Securities.TryGetValue(symbol, out security);
            holding = success ? security.Holdings : null;
            return success;
        }

        /// <summary>
        /// Get the enumerator for the underlying securities collection.
        /// </summary>
        /// <remarks>IDictionary implementation</remarks>
        /// <returns>Enumerable key value pair</returns>
        IEnumerator<KeyValuePair<Symbol, SecurityHolding>> IEnumerable<KeyValuePair<Symbol, SecurityHolding>>.GetEnumerator()
        {
            return Securities.Select(x => new KeyValuePair<Symbol, SecurityHolding>(x.Key, x.Value.Holdings)).GetEnumerator();
        }

        /// <summary>
        /// Get the enumerator for the underlying securities collection.
        /// </summary>
        /// <remarks>IDictionary implementation</remarks>
        /// <returns>Enumerator</returns>
        IEnumerator IEnumerable.GetEnumerator()
        {
            return Securities.Select(x => new KeyValuePair<Symbol, SecurityHolding>(x.Key, x.Value.Holdings)).GetEnumerator();
        }

        #endregion

        /// <summary>
        /// Sum of all currencies in account in US dollars (only settled cash)
        /// </summary>
        /// <remarks>
        /// This should not be mistaken for margin available because Forex uses margin
        /// even though the total cash value is not impact
        /// </remarks>
        public decimal Cash
        {
            get { return CashBook.TotalValueInAccountCurrency; }
        }

        /// <summary>
        /// Sum of all currencies in account in US dollars (only unsettled cash)
        /// </summary>
        /// <remarks>
        /// This should not be mistaken for margin available because Forex uses margin
        /// even though the total cash value is not impact
        /// </remarks>
        public decimal UnsettledCash
        {
            get { return UnsettledCashBook.TotalValueInAccountCurrency; }
        }

        /// <summary>
        /// Absolute value of cash discounted from our total cash by the holdings we own.
        /// </summary>
        /// <remarks>When account has leverage the actual cash removed is a fraction of the purchase price according to the leverage</remarks>
        public decimal TotalUnleveredAbsoluteHoldingsCost
        {
            get
            {
                //Sum of unlevered cost of holdings
                return (from kvp in Securities
                        select kvp.Value.Holdings.UnleveredAbsoluteHoldingsCost).Sum();
            }
        }

        /// <summary>
        /// Gets the total absolute holdings cost of the portfolio. This sums up the individual
        /// absolute cost of each holding
        /// </summary>
        public decimal TotalAbsoluteHoldingsCost
        {
            get { return Securities.Aggregate(0m, (d, pair) => d + pair.Value.Holdings.AbsoluteHoldingsCost); }
        }

        /// <summary>
        /// Absolute sum the individual items in portfolio.
        /// </summary>
        public decimal TotalHoldingsValue
        {
            get
            {
                //Sum sum of holdings
                return (from kvp in Securities
                        select kvp.Value.Holdings.AbsoluteHoldingsValue).Sum();
            }
        }

        /// <summary>
        /// Boolean flag indicating we have any holdings in the portfolio.
        /// </summary>
        /// <remarks>Assumes no asset can have $0 price and uses the sum of total holdings value</remarks>
        /// <seealso cref="Invested"/>
        public bool HoldStock
        {
            get { return TotalHoldingsValue > 0; }
        }

        /// <summary>
        /// Alias for HoldStock. Check if we have and holdings.
        /// </summary>
        /// <seealso cref="HoldStock"/>
        public bool Invested
        {
            get { return HoldStock; }
        }

        /// <summary>
        /// Get the total unrealised profit in our portfolio from the individual security unrealized profits.
        /// </summary>
        public decimal TotalUnrealisedProfit
        {
            get
            {
                return (from kvp in Securities
                        select kvp.Value.Holdings.UnrealizedProfit).Sum();
            }
        }

        /// <summary>
        /// Get the total unrealised profit in our portfolio from the individual security unrealized profits.
        /// </summary>
        /// <remarks>Added alias for American spelling</remarks>
        public decimal TotalUnrealizedProfit
        {
            get { return TotalUnrealisedProfit; }
        }

        /// <summary>
        /// Total portfolio value if we sold all holdings at current market rates.
        /// </summary>
        /// <remarks>Cash + TotalUnrealisedProfit + TotalUnleveredAbsoluteHoldingsCost</remarks>
        /// <seealso cref="Cash"/>
        /// <seealso cref="TotalUnrealizedProfit"/>
        /// <seealso cref="TotalUnleveredAbsoluteHoldingsCost"/>
        public decimal TotalPortfolioValue
        {
            get
            {
                if (!_isTotalPortfolioValueValid)
                {
                    decimal totalHoldingsValueWithoutForexCryptoFutureCfd = 0;
                    decimal totalFuturesAndCfdHoldingsValue = 0;
                    foreach (var kvp in Securities)
                    {
                        var position = kvp.Value;
                        var securityType = position.Type;
                        // we can't include forex in this calculation since we would be double accounting with respect to the cash book
                        // we also exclude futures and CFD as they are calculated separately
                        if (securityType != SecurityType.Forex && securityType != SecurityType.Crypto &&
                            securityType != SecurityType.Future && securityType != SecurityType.Cfd)
                        {
                            totalHoldingsValueWithoutForexCryptoFutureCfd += position.Holdings.HoldingsValue;
                        }

                        if (securityType == SecurityType.Future || securityType == SecurityType.Cfd)
                        {
                            totalFuturesAndCfdHoldingsValue += position.Holdings.UnrealizedProfit;
                        }
                    }

                    _totalPortfolioValue = CashBook.TotalValueInAccountCurrency +
                       UnsettledCashBook.TotalValueInAccountCurrency +
                       totalHoldingsValueWithoutForexCryptoFutureCfd +
                       totalFuturesAndCfdHoldingsValue;

                    _isTotalPortfolioValueValid = true;
                }

                return _totalPortfolioValue;
            }
        }

        /// <summary>
        /// Will flag the current <see cref="TotalPortfolioValue"/> as invalid
        /// so it is recalculated when gotten
        /// </summary>
        public void InvalidateTotalPortfolioValue()
        {
            _isTotalPortfolioValueValid = false;
        }

        /// <summary>
        /// Total fees paid during the algorithm operation across all securities in portfolio.
        /// </summary>
        public decimal TotalFees
        {
            get
            {
                return (from kvp in Securities
                        select kvp.Value.Holdings.TotalFees).Sum();
            }
        }

        /// <summary>
        /// Sum of all gross profit across all securities in portfolio.
        /// </summary>
        public decimal TotalProfit
        {
            get
            {
                return (from kvp in Securities
                        select kvp.Value.Holdings.Profit).Sum();
            }
        }

        /// <summary>
        /// Total sale volume since the start of algorithm operations.
        /// </summary>
        public decimal TotalSaleVolume
        {
            get
            {
                return (from kvp in Securities
                        select kvp.Value.Holdings.TotalSaleVolume).Sum();
            }
        }

        /// <summary>
        /// Gets the total margin used across all securities in the account's currency
        /// </summary>
        public decimal TotalMarginUsed
        {
            get
            {
                decimal sum = 0;
                foreach (var kvp in Securities)
                {
                    var security = kvp.Value;
                    var context = new ReservedBuyingPowerForPositionParameters(security);
                    var reservedBuyingPower = security.BuyingPowerModel.GetReservedBuyingPowerForPosition(context);
                    sum += reservedBuyingPower.Value;
                }
                return sum;
            }
        }

        /// <summary>
        /// Gets the remaining margin on the account in the account's currency
        /// </summary>
        /// <see cref="GetMarginRemaining(decimal)"/>
        public decimal MarginRemaining => GetMarginRemaining(TotalPortfolioValue);

        /// <summary>
        /// Gets the remaining margin on the account in the account's currency
        /// for the given total portfolio value
        /// </summary>
        /// <remarks>This method is for performance, for when the user already knows
        /// the total portfolio value, we can avoid re calculating it. Else use
        /// <see cref="MarginRemaining"/></remarks>
        /// <param name="totalPortfolioValue">The total portfolio value <see cref="TotalPortfolioValue"/></param>
        public decimal GetMarginRemaining(decimal totalPortfolioValue)
        {
            return totalPortfolioValue - UnsettledCashBook.TotalValueInAccountCurrency - TotalMarginUsed;
        }

        /// <summary>
        /// Gets or sets the <see cref="MarginCallModel"/> for the portfolio. This
        /// is used to executed margin call orders.
        /// </summary>
        public IMarginCallModel MarginCallModel { get; set; }

        /// <summary>
        /// Indexer for the PortfolioManager class to access the underlying security holdings objects.
        /// </summary>
        /// <param name="symbol">Symbol object indexer</param>
        /// <returns>SecurityHolding class from the algorithm securities</returns>
        public SecurityHolding this[Symbol symbol]
        {
            get { return Securities[symbol].Holdings; }
            set { Securities[symbol].Holdings = value; }
        }

        /// <summary>
        /// Indexer for the PortfolioManager class to access the underlying security holdings objects.
        /// </summary>
        /// <param name="ticker">string ticker symbol indexer</param>
        /// <returns>SecurityHolding class from the algorithm securities</returns>
        public SecurityHolding this[string ticker]
        {
            get { return Securities[ticker].Holdings; }
            set { Securities[ticker].Holdings = value; }
        }

        /// <summary>
<<<<<<< HEAD
        /// Set the base currency cash this algorithm is to manage.
=======
        /// Sets the account currency cash symbol this algorithm is to manage.
        /// </summary>
        /// <remarks>Has to be called before calling <see cref="SetCash(decimal)"/>
        /// or adding any <see cref="Security"/></remarks>
        /// <param name="accountCurrency">The account currency cash symbol to set</param>
        public void SetAccountCurrency(string accountCurrency)
        {
            if (Securities.Count > 0)
            {
                throw new InvalidOperationException("SecurityPortfolioManager.SetAccountCurrency(): " +
                    "Cannot change AccountCurrency after adding a Security. " +
                    "Please move SetAccountCurrency() before AddSecurity().");
            }

            if (_setCashWasCalled)
            {
                throw new InvalidOperationException("SecurityPortfolioManager.SetAccountCurrency(): " +
                    "Cannot change AccountCurrency after setting cash. " +
                    "Please move SetAccountCurrency() before SetCash().");
            }
            accountCurrency = accountCurrency.LazyToUpper();

            Log.Trace("SecurityPortfolioManager.SetAccountCurrency():" +
                $" setting account currency to {accountCurrency}");

            UnsettledCashBook.AccountCurrency = accountCurrency;
            CashBook.AccountCurrency = accountCurrency;

            _baseCurrencyCash = CashBook[accountCurrency];
            _baseCurrencyUnsettledCash = UnsettledCashBook[accountCurrency];
        }

        /// <summary>
        /// Set the account currency cash this algorithm is to manage.
>>>>>>> 6beeaa30
        /// </summary>
        /// <param name="cash">Decimal cash value of portfolio</param>
        public void SetCash(decimal cash)
        {
            _setCashWasCalled = true;
            _baseCurrencyCash.SetAmount(cash);
        }

        /// <summary>
        /// Set the cash for the specified symbol
        /// </summary>
        /// <param name="symbol">The cash symbol to set</param>
        /// <param name="cash">Decimal cash value of portfolio</param>
        /// <param name="conversionRate">The current conversion rate for the</param>
        public void SetCash(string symbol, decimal cash, decimal conversionRate)
        {
            _setCashWasCalled = true;
            Cash item;
            if (CashBook.TryGetValue(symbol, out item))
            {
                item.SetAmount(cash);
                item.ConversionRate = conversionRate;
            }
            else
            {
                CashBook.Add(symbol, cash, conversionRate);
            }
        }

        /// <summary>
        /// Gets the margin available for trading a specific symbol in a specific direction.
        /// </summary>
        /// <param name="symbol">The symbol to compute margin remaining for</param>
        /// <param name="direction">The order/trading direction</param>
        /// <returns>The maximum order size that is currently executable in the specified direction</returns>
        public decimal GetMarginRemaining(Symbol symbol, OrderDirection direction = OrderDirection.Buy)
        {
            var security = Securities[symbol];
            var context = new BuyingPowerParameters(this, security, direction);
            return security.BuyingPowerModel.GetBuyingPower(context).Value;
        }

        /// <summary>
        /// Gets the margin available for trading a specific symbol in a specific direction.
        /// Alias for <see cref="GetMarginRemaining"/>
        /// </summary>
        /// <param name="symbol">The symbol to compute margin remaining for</param>
        /// <param name="direction">The order/trading direction</param>
        /// <returns>The maximum order size that is currently executable in the specified direction</returns>
        public decimal GetBuyingPower(Symbol symbol, OrderDirection direction = OrderDirection.Buy)
        {
            return GetMarginRemaining(symbol, direction);
        }

        /// <summary>
        /// Calculate the new average price after processing a partial/complete order fill event.
        /// </summary>
        /// <remarks>
        ///     For purchasing stocks from zero holdings, the new average price is the sale price.
        ///     When simply partially reducing holdings the average price remains the same.
        ///     When crossing zero holdings the average price becomes the trade price in the new side of zero.
        /// </remarks>
        public virtual void ProcessFill(OrderEvent fill)
        {
            var security = Securities[fill.Symbol];
            security.PortfolioModel.ProcessFill(this, security, fill);
            InvalidateTotalPortfolioValue();
        }

        /// <summary>
        /// Applies a dividend to the portfolio
        /// </summary>
        /// <param name="dividend">The dividend to be applied</param>
        /// <param name="liveMode">True if live mode, false for backtest</param>
        /// <param name="mode">The <see cref="DataNormalizationMode"/> for this security</param>
        public void ApplyDividend(Dividend dividend, bool liveMode, DataNormalizationMode mode)
        {
            // we currently don't properly model dividend payable dates, so in
            // live mode it's more accurate to rely on the brokerage cash sync
            if (liveMode)
            {
                return;
            }

            var security = Securities[dividend.Symbol];

            // only apply dividends when we're in raw mode or split adjusted mode
            if (mode == DataNormalizationMode.Raw || mode == DataNormalizationMode.SplitAdjusted)
            {
                // longs get benefits, shorts get clubbed on dividends
                var total = security.Holdings.Quantity*dividend.Distribution;

                // assuming USD, we still need to add Currency to the security object
                _baseCurrencyCash.AddAmount(total);
            }
        }

        /// <summary>
        /// Applies a split to the portfolio
        /// </summary>
        /// <param name="split">The split to be applied</param>
        /// <param name="liveMode">True if live mode, false for backtest</param>
        /// <param name="mode">The <see cref="DataNormalizationMode"/> for this security</param>
        public void ApplySplit(Split split, bool liveMode, DataNormalizationMode mode)
        {
            var security = Securities[split.Symbol];

            // only apply splits to equities
            if (security.Type != SecurityType.Equity)
            {
                return;
            }

            // only apply splits in live or raw data mode
            if (!liveMode && mode != DataNormalizationMode.Raw)
            {
                return;
            }

            // we need to modify our holdings in light of the split factor
            var quantity = security.Holdings.Quantity / split.SplitFactor;
            var avgPrice = security.Holdings.AveragePrice * split.SplitFactor;

            // we'll model this as a cash adjustment
            var leftOver = quantity - (int)quantity;
            var extraCash = leftOver * split.ReferencePrice;
            _baseCurrencyCash.AddAmount(extraCash);

            security.Holdings.SetHoldings(avgPrice, (int)quantity);

            // build a 'next' value to update the market prices in light of the split factor
            var next = security.GetLastData();
            if (next == null)
            {
                // sometimes we can get splits before we receive data which
                // will cause this to return null, in this case we can't possibly
                // have any holdings or price to set since we haven't received
                // data yet, so just do nothing
                return;
            }
            next.Value *= split.SplitFactor;

            // make sure to modify open/high/low as well for tradebar data types
            var tradeBar = next as TradeBar;
            if (tradeBar != null)
            {
                tradeBar.Open *= split.SplitFactor;
                tradeBar.High *= split.SplitFactor;
                tradeBar.Low *= split.SplitFactor;
            }

            // make sure to modify bid/ask as well for tradebar data types
            var tick = next as Tick;
            if (tick != null)
            {
                tick.AskPrice *= split.SplitFactor;
                tick.BidPrice *= split.SplitFactor;
            }

            security.SetMarketPrice(next);
            // security price updated
            InvalidateTotalPortfolioValue();
        }

        /// <summary>
        /// Record the transaction value and time in a list to later be processed for statistics creation.
        /// </summary>
        /// <param name="time">Time of order processed </param>
        /// <param name="transactionProfitLoss">Profit Loss.</param>
        public void AddTransactionRecord(DateTime time, decimal transactionProfitLoss)
        {
            Transactions.AddTransactionRecord(time, transactionProfitLoss);
        }

        /// <summary>
        /// Retrieves a summary of the holdings for the specified symbol
        /// </summary>
        /// <param name="symbol">The symbol to get holdings for</param>
        /// <returns>The holdings for the symbol or null if the symbol is invalid and/or not in the portfolio</returns>
        Security ISecurityProvider.GetSecurity(Symbol symbol)
        {
            Security security;

            if (Securities.TryGetValue(symbol, out security))
            {
                return security;
            }

            return null;
        }

        /// <summary>
        /// Adds an item to the list of unsettled cash amounts
        /// </summary>
        /// <param name="item">The item to add</param>
        public void AddUnsettledCashAmount(UnsettledCashAmount item)
        {
            lock (_unsettledCashAmountsLocker)
            {
                _unsettledCashAmounts.Add(item);
            }
        }

        /// <summary>
        /// Scan the portfolio to check if unsettled funds should be settled
        /// </summary>
        public void ScanForCashSettlement(DateTime timeUtc)
        {
            lock (_unsettledCashAmountsLocker)
            {
                foreach (var item in _unsettledCashAmounts.ToList())
                {
                    // check if settlement time has passed
                    if (timeUtc >= item.SettlementTimeUtc)
                    {
                        // remove item from unsettled funds list
                        _unsettledCashAmounts.Remove(item);

                        // update unsettled cashbook
                        UnsettledCashBook[item.Currency].AddAmount(-item.Amount);

                        // update settled cashbook
                        CashBook[item.Currency].AddAmount(item.Amount);
                    }
                }
            }
        }

        /// <summary>
        /// Logs margin information for debugging
        /// </summary>
        public void LogMarginInformation(OrderRequest orderRequest = null)
        {
            Log.Trace("Total margin information: " +
                      $"TotalMarginUsed: {TotalMarginUsed.ToString("F2", CultureInfo.InvariantCulture)}, " +
                      $"MarginRemaining: {MarginRemaining.ToString("F2", CultureInfo.InvariantCulture)}");

            var orderSubmitRequest = orderRequest as SubmitOrderRequest;
            if (orderSubmitRequest != null)
            {
                var direction = orderSubmitRequest.Quantity > 0 ? OrderDirection.Buy : OrderDirection.Sell;
                var security = Securities[orderSubmitRequest.Symbol];

                var marginUsed = security.BuyingPowerModel.GetReservedBuyingPowerForPosition(
                    new ReservedBuyingPowerForPositionParameters(security)
                );

                var marginRemaining = security.BuyingPowerModel.GetBuyingPower(
                    new BuyingPowerParameters(this, security, direction)
                );

                Log.Trace("Order request margin information: " +
                          $"MarginUsed: {marginUsed.Value.ToString("F2", CultureInfo.InvariantCulture)}, " +
                          $"MarginRemaining: {marginRemaining.Value.ToString("F2", CultureInfo.InvariantCulture)}");
            }
        }

        /// <summary>
        /// Sets the margin call model
        /// </summary>
        /// <param name="marginCallModel">Model that represents a portfolio's model to executed margin call orders.</param>
        public void SetMarginCallModel(IMarginCallModel marginCallModel)
        {
            MarginCallModel = marginCallModel;
        }

        /// <summary>
        /// Sets the margin call model
        /// </summary>
        /// <param name="pyObject">Model that represents a portfolio's model to executed margin call orders.</param>
        public void SetMarginCallModel(PyObject pyObject)
        {
            SetMarginCallModel(new MarginCallModelPythonWrapper(pyObject));
        }
    }
}<|MERGE_RESOLUTION|>--- conflicted
+++ resolved
@@ -519,9 +519,6 @@
         }
 
         /// <summary>
-<<<<<<< HEAD
-        /// Set the base currency cash this algorithm is to manage.
-=======
         /// Sets the account currency cash symbol this algorithm is to manage.
         /// </summary>
         /// <remarks>Has to be called before calling <see cref="SetCash(decimal)"/>
@@ -556,7 +553,6 @@
 
         /// <summary>
         /// Set the account currency cash this algorithm is to manage.
->>>>>>> 6beeaa30
         /// </summary>
         /// <param name="cash">Decimal cash value of portfolio</param>
         public void SetCash(decimal cash)
@@ -676,7 +672,7 @@
                 return;
             }
 
-            // we need to modify our holdings in light of the split factor
+            // we need to modify our holdings in lght of the split factor
             var quantity = security.Holdings.Quantity / split.SplitFactor;
             var avgPrice = security.Holdings.AveragePrice * split.SplitFactor;
 
