--- conflicted
+++ resolved
@@ -78,7 +78,7 @@
         protected IAlgorithm Algorithm { get; private set; }
 
         /// <summary>
-        /// Gets the configured messaging handler for sending packets
+        /// Gets the confgured messaging handler for sending packets
         /// </summary>
         protected IMessagingHandler MessagingHandler { get; private set; }
 
@@ -96,7 +96,7 @@
         /// <param name="api">Api instance</param>
         public virtual void Initialize(AlgorithmNodePacket job, IAlgorithm algorithm, IMessagingHandler messagingHandler, IApi api)
         {
-            // initializing these properties just in case, doesn't hurt to have them populated
+            // initializing these properties just in case, doens't hurt to have them populated
             Job = job;
             Algorithm = algorithm;
             MessagingHandler = messagingHandler;
@@ -135,12 +135,12 @@
         {
             _fitnessScore.Initialize(algorithm);
             // send date ranges to extensions for initialization -- this data wasn't available when the handler was
-            // initialized, so we need to invoke it here
+            // initialzied, so we need to invoke it here
             InsightManager.InitializeExtensionsForRange(algorithm.StartDate, algorithm.EndDate, algorithm.UtcTime);
         }
 
         /// <summary>
-        /// Performs processing in sync with the algorithm's time loop to provide consistent reading of data
+        /// Performs processing in sync with the algorithm's time loop to provide consisten reading of data
         /// </summary>
         public virtual void ProcessSynchronousEvents()
         {
@@ -155,12 +155,7 @@
                 }
             }
 
-<<<<<<< HEAD
-            // check the last snap shot time, we may have already produced a snapshot via OnInsightsGenerated
-            if (_lastSecurityValuesSnapshotTime != Algorithm.UtcTime)
-=======
             if (_lastFitnessScoreCalculation.Date != Algorithm.UtcTime.Date)
->>>>>>> 6beeaa30
             {
                 _lastFitnessScoreCalculation = Algorithm.UtcTime.Date;
                 _fitnessScore.UpdateScores();
